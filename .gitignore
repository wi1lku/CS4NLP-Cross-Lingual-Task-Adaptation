# Byte-compiled / optimized / DLL files
__pycache__/
*.py[cod]
*$py.class

# C extensions
*.so

# Distribution / packaging
.Python
build/
develop-eggs/
dist/
downloads/
eggs/
.eggs/
lib/
lib64/
parts/
sdist/
var/
wheels/
share/python-wheels/
*.egg-info/
.installed.cfg
*.egg
MANIFEST

# PyInstaller
#  Usually these files are written by a python script from a template
#  before PyInstaller builds the exe, so as to inject date/other infos into it.
*.manifest
*.spec

# Installer logs
pip-log.txt
pip-delete-this-directory.txt

# Unit test / coverage reports
htmlcov/
.tox/
.nox/
.coverage
.coverage.*
.cache
nosetests.xml
coverage.xml
*.cover
*.py,cover
.hypothesis/
.pytest_cache/
cover/

# Translations
*.mo
*.pot

# Django stuff:
*.log
local_settings.py
db.sqlite3
db.sqlite3-journal

# Flask stuff:
instance/
.webassets-cache

# Scrapy stuff:
.scrapy

# Sphinx documentation
docs/_build/

# PyBuilder
.pybuilder/
target/

# Jupyter Notebook
.ipynb_checkpoints

# IPython
profile_default/
ipython_config.py

# pyenv
#   For a library or package, you might want to ignore these files since the code is
#   intended to run in multiple environments; otherwise, check them in:
# .python-version

# pipenv
#   According to pypa/pipenv#598, it is recommended to include Pipfile.lock in version control.
#   However, in case of collaboration, if having platform-specific dependencies or dependencies
#   having no cross-platform support, pipenv may install dependencies that don't work, or not
#   install all needed dependencies.
#Pipfile.lock

# UV
#   Similar to Pipfile.lock, it is generally recommended to include uv.lock in version control.
#   This is especially recommended for binary packages to ensure reproducibility, and is more
#   commonly ignored for libraries.
#uv.lock

# poetry
#   Similar to Pipfile.lock, it is generally recommended to include poetry.lock in version control.
#   This is especially recommended for binary packages to ensure reproducibility, and is more
#   commonly ignored for libraries.
#   https://python-poetry.org/docs/basic-usage/#commit-your-poetrylock-file-to-version-control
#poetry.lock

# pdm
#   Similar to Pipfile.lock, it is generally recommended to include pdm.lock in version control.
#pdm.lock
#   pdm stores project-wide configurations in .pdm.toml, but it is recommended to not include it
#   in version control.
#   https://pdm.fming.dev/latest/usage/project/#working-with-version-control
.pdm.toml
.pdm-python
.pdm-build/

# PEP 582; used by e.g. github.com/David-OConnor/pyflow and github.com/pdm-project/pdm
__pypackages__/

# Celery stuff
celerybeat-schedule
celerybeat.pid

# SageMath parsed files
*.sage.py

# Environments
.env
.venv
env/
venv/
ENV/
env.bak/
venv.bak/

# Spyder project settings
.spyderproject
.spyproject

# Rope project settings
.ropeproject

# mkdocs documentation
/site

# mypy
.mypy_cache/
.dmypy.json
dmypy.json

# Pyre type checker
.pyre/

# pytype static type analyzer
.pytype/

# Cython debug symbols
cython_debug/

# PyCharm
#  JetBrains specific template is maintained in a separate JetBrains.gitignore that can
#  be found at https://github.com/github/gitignore/blob/main/Global/JetBrains.gitignore
#  and can be added to the global gitignore or merged into this file.  For a more nuclear
#  option (not recommended) you can uncomment the following to ignore the entire idea folder.
#.idea/

# Ruff stuff:
.ruff_cache/

# PyPI configuration file
.pypirc

# Custom
wandb/
models/
logs/
datasets/
<<<<<<< HEAD

pos/data
=======
tmp*
>>>>>>> 8e4cc604
<|MERGE_RESOLUTION|>--- conflicted
+++ resolved
@@ -178,9 +178,6 @@
 models/
 logs/
 datasets/
-<<<<<<< HEAD
+tmp*
 
-pos/data
-=======
-tmp*
->>>>>>> 8e4cc604
+pos/data